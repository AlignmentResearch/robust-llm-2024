--- conflicted
+++ resolved
@@ -16,11 +16,6 @@
         super().__init__(**trainer_kwargs)
 
         self.adversarial_examples: dict = {"text": [], "label": []}
-<<<<<<< HEAD
-        self.num_rounds_completed: int = 0
-=======
-        self.adversarial_examples_seen_so_far: int = 0
->>>>>>> 561cf584
 
     @override
     def get_train_dataloader(self):
@@ -28,25 +23,7 @@
         # In turn, the train_dataloader it returns is called at the start of each training epoch
         # https://github.com/huggingface/transformers/blob/5a4f340df74b42b594aedf60199eea95cdb9bed0/src/transformers/trainer.py#L812
 
-<<<<<<< HEAD
         train_dataset_plus_adv_examples = self.get_augmented_training_set()
-=======
-        # Augment the train set with the new adversarial examples
-        if self.adversarial_examples[
-            "text"
-        ] and self.adversarial_examples_seen_so_far < len(
-            self.adversarial_examples["text"]
-        ):
-            # We only want the *new* examples
-            new_adversarial_examples = {
-                "text": self.adversarial_examples["text"][
-                    self.adversarial_examples_seen_so_far :
-                ],
-                "label": self.adversarial_examples["label"][
-                    self.adversarial_examples_seen_so_far :
-                ],
-            }
->>>>>>> 561cf584
 
         print(
             f"This round's train set has {len(train_dataset_plus_adv_examples)} examples"
@@ -101,7 +78,6 @@
                 ]
             )
 
-<<<<<<< HEAD
         else:
             train_dataset_plus_adv_examples = self.train_dataset
 
@@ -117,11 +93,6 @@
             assert (
                 self.train_dataset.features.type  # type: ignore
                 == tokenized_adversarial_examples.features.type
-=======
-            # Update the count of the adversarial examples seen so far
-            self.adversarial_examples_seen_so_far = len(
-                self.adversarial_examples["text"]
->>>>>>> 561cf584
             )
 
             return tokenized_adversarial_examples
