from robust_llm.experiments.adversarial_training import adversarial_training
from robust_llm.experiments.brute_force_baseline import brute_force_baseline


def main():
<<<<<<< HEAD
    # Setup the argument parser for the language classification task
    # and parse in the command-line arguments
    parser = setup_argument_parser()
    args = parser.parse_args()

    # Make the language generator to generate the strings in
    # and not in the chosen regular language
    language_generator = make_language_generator(
        args.language_generator, args.max_length
    )

    # Choose a model and a tokenizer
    model_name = "bert-base-cased"
    model = AutoModelForSequenceClassification.from_pretrained(model_name, num_labels=2)
    tokenizer = AutoTokenizer.from_pretrained(model_name, use_fast=False)

    print()
    print("train_size:", args.train_set_size)
    print("val_size:", args.val_set_size)
    print()

    train_set, val_set, _ = language_generator.generate_dataset(
        train_size=args.train_set_size,
        val_size=args.val_set_size,
        test_size=0,
    )

    print("Tokenizing datasets...")
    tokenized_train_dataset = Dataset.from_dict(tokenize_dataset(train_set, tokenizer))
    tokenized_val_dataset = Dataset.from_dict(tokenize_dataset(val_set, tokenizer))

    base_training_args = {
        "hparams": {},
        "train_dataset": tokenized_train_dataset,
        "eval_dataset": {"eval": tokenized_val_dataset},
        "model": model,
        "train_epochs": args.num_train_epochs,
    }

    # Set up the training environment
    if args.adversarial_training:
        training = AdversarialTraining(
            **base_training_args,
            num_adversarial_training_rounds=args.num_adversarial_training_rounds,
            tokenizer=tokenizer,
            language_generator_name=args.language_generator,
            brute_force_attack=args.brute_force_attack,
            brute_force_length=args.brute_force_length,
            min_num_adversarial_examples_to_add=args.min_num_adversarial_examples_to_add,
            max_num_search_for_adversarial_examples=args.max_num_search_for_adversarial_examples,
            adversarial_example_search_minibatch_size=args.adversarial_example_search_minibatch_size,
            skip_first_training_round=args.skip_first_training_round,
            use_probabilistic_robustness_check=args.use_probabilistic_robustness_check,
            non_adversarial_baseline=args.non_adversarial_baseline,
        )
    else:
        training = Training(
            **base_training_args,
        )

    # Log the training arguments to wandb
    if not wandb.run:
        raise ValueError("wandb should have been initialized by now, exiting...")
    for k, v in sorted(list(vars(args).items())):
        wandb.run.summary[f"args/{k}"] = v

    # Log the train-val overlap to wandb
    if args.train_set_size > 0 and args.val_set_size > 0:
        if not wandb.run:
            raise ValueError("wandb should have been initialized by now, exiting...")
        train_val_overlap = get_overlap(smaller_dataset=val_set, larger_dataset=train_set)  # type: ignore
        wandb.run.summary["train_val_overlap_size"] = len(train_val_overlap)
        wandb.run.summary["train_val_overlap_over_train_set_size"] = len(
            train_val_overlap
        ) / len(train_set["text"])
        wandb.run.summary["train_val_overlap_over_val_set_size"] = len(
            train_val_overlap
        ) / len(val_set["text"])

    # Perform the training
    training.run_trainer()
=======
    brute_force_baseline.main()
>>>>>>> 3e2565b6


if __name__ == "__main__":
    main()<|MERGE_RESOLUTION|>--- conflicted
+++ resolved
@@ -3,91 +3,7 @@
 
 
 def main():
-<<<<<<< HEAD
-    # Setup the argument parser for the language classification task
-    # and parse in the command-line arguments
-    parser = setup_argument_parser()
-    args = parser.parse_args()
-
-    # Make the language generator to generate the strings in
-    # and not in the chosen regular language
-    language_generator = make_language_generator(
-        args.language_generator, args.max_length
-    )
-
-    # Choose a model and a tokenizer
-    model_name = "bert-base-cased"
-    model = AutoModelForSequenceClassification.from_pretrained(model_name, num_labels=2)
-    tokenizer = AutoTokenizer.from_pretrained(model_name, use_fast=False)
-
-    print()
-    print("train_size:", args.train_set_size)
-    print("val_size:", args.val_set_size)
-    print()
-
-    train_set, val_set, _ = language_generator.generate_dataset(
-        train_size=args.train_set_size,
-        val_size=args.val_set_size,
-        test_size=0,
-    )
-
-    print("Tokenizing datasets...")
-    tokenized_train_dataset = Dataset.from_dict(tokenize_dataset(train_set, tokenizer))
-    tokenized_val_dataset = Dataset.from_dict(tokenize_dataset(val_set, tokenizer))
-
-    base_training_args = {
-        "hparams": {},
-        "train_dataset": tokenized_train_dataset,
-        "eval_dataset": {"eval": tokenized_val_dataset},
-        "model": model,
-        "train_epochs": args.num_train_epochs,
-    }
-
-    # Set up the training environment
-    if args.adversarial_training:
-        training = AdversarialTraining(
-            **base_training_args,
-            num_adversarial_training_rounds=args.num_adversarial_training_rounds,
-            tokenizer=tokenizer,
-            language_generator_name=args.language_generator,
-            brute_force_attack=args.brute_force_attack,
-            brute_force_length=args.brute_force_length,
-            min_num_adversarial_examples_to_add=args.min_num_adversarial_examples_to_add,
-            max_num_search_for_adversarial_examples=args.max_num_search_for_adversarial_examples,
-            adversarial_example_search_minibatch_size=args.adversarial_example_search_minibatch_size,
-            skip_first_training_round=args.skip_first_training_round,
-            use_probabilistic_robustness_check=args.use_probabilistic_robustness_check,
-            non_adversarial_baseline=args.non_adversarial_baseline,
-        )
-    else:
-        training = Training(
-            **base_training_args,
-        )
-
-    # Log the training arguments to wandb
-    if not wandb.run:
-        raise ValueError("wandb should have been initialized by now, exiting...")
-    for k, v in sorted(list(vars(args).items())):
-        wandb.run.summary[f"args/{k}"] = v
-
-    # Log the train-val overlap to wandb
-    if args.train_set_size > 0 and args.val_set_size > 0:
-        if not wandb.run:
-            raise ValueError("wandb should have been initialized by now, exiting...")
-        train_val_overlap = get_overlap(smaller_dataset=val_set, larger_dataset=train_set)  # type: ignore
-        wandb.run.summary["train_val_overlap_size"] = len(train_val_overlap)
-        wandb.run.summary["train_val_overlap_over_train_set_size"] = len(
-            train_val_overlap
-        ) / len(train_set["text"])
-        wandb.run.summary["train_val_overlap_over_val_set_size"] = len(
-            train_val_overlap
-        ) / len(val_set["text"])
-
-    # Perform the training
-    training.run_trainer()
-=======
     brute_force_baseline.main()
->>>>>>> 3e2565b6
 
 
 if __name__ == "__main__":
