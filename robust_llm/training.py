--- conflicted
+++ resolved
@@ -26,13 +26,6 @@
 
 @dataclasses.dataclass
 class Training:
-<<<<<<< HEAD
-=======
-    """
-    Manage training and evaluation of a model.
-    """
-
->>>>>>> 561cf584
     hparams: dict
     train_dataset: Dataset
     eval_dataset: Dataset
@@ -69,7 +62,6 @@
             eval_dataset=self.eval_dataset,  # type: ignore
             compute_metrics=self.compute_metrics,
         )
-<<<<<<< HEAD
 
         # TODO: ideally we'd initiate a callback right here to save the datasets
         # I suppose we can save them manually but that's much less fun
@@ -77,9 +69,7 @@
 
         # Save the trainer as an attribute
         self.trainer = trainer
-=======
->>>>>>> 561cf584
-
+        
         return trainer
 
     def run_trainer(self):
@@ -180,14 +170,11 @@
             compute_metrics=self.compute_metrics,
             tokenizer=self.tokenizer,
         )
-<<<<<<< HEAD
         
         trainer.add_callback(AdversarialTrainerLoggingCallback(self))
 
         # Save the trainer as an attribute
         self.trainer = trainer
-=======
->>>>>>> 561cf584
 
         return trainer
 
@@ -265,7 +252,6 @@
                 incorrect_predictions["label"],  # true label
             ):
                 adversarial_trainer.adversarial_examples["text"].append(text)
-<<<<<<< HEAD
                 adversarial_trainer.adversarial_examples["label"].append(true_label)
 
     @override
@@ -287,8 +273,4 @@
 
         to_log["adversarial_dataset"] = adversarial_table
 
-        wandb.log(to_log, commit=False)
-        
-=======
-                adversarial_trainer.adversarial_examples["label"].append(true_label)
->>>>>>> 561cf584
+        wandb.log(to_log, commit=False)