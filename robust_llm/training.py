--- conflicted
+++ resolved
@@ -81,7 +81,7 @@
 
         # Initialize wandb before Trainer init?
         # https://docs.wandb.ai/guides/integrations/huggingface#customize-wandbinit
-        # wandb.init(project="robust-llm", 
+        # wandb.init(project="robust-llm",
         #    name="bert-base-high-lr",
         #    tags=["baseline", "high-lr"],
         #    group="bert")
@@ -201,8 +201,13 @@
                 break
 
             # Append the incorrect predictions to the table (adv training round, text, incorrect label, correct label)
-            table = wandb.Table(columns=["example text", "incorrect label", "correct label"])
-            for text_string, correct_label in zip(incorrect_predictions["adversarial_string"], incorrect_predictions["true_label"]):
+            table = wandb.Table(
+                columns=["example text", "incorrect label", "correct label"]
+            )
+            for text_string, correct_label in zip(
+                incorrect_predictions["adversarial_string"],
+                incorrect_predictions["true_label"],
+            ):
                 table.add_data(text_string, 1 - correct_label, correct_label)
             wandb.log({f"successful_attacks_after_round_{i}": table}, commit=False)
 
@@ -214,53 +219,7 @@
             ):
                 adversarial_trainer.adversarial_examples["adversarial_string"].append(
                     text_string
-<<<<<<< HEAD
-                    not in adversarial_trainer.adversarial_examples[
-                        "adversarial_string"
-                    ]
-                ):
-                    adversarial_trainer.adversarial_examples[
-                        "adversarial_string"
-                    ].append(text_string)
-                    adversarial_trainer.adversarial_examples["true_label"].append(
-                        text_true_label
-                    )
-
-    def get_incorrect_predictions(self, trainer: Trainer, dataset: Dataset) -> dict[str, list]:
-        # Get model outputs on the dataset provided
-        eval_dataloader = trainer.get_eval_dataloader(dataset)
-
-        output = trainer.evaluation_loop(
-            eval_dataloader,
-            description="Evaluation",
-            # No point gathering the predictions if there are no metrics,
-            # otherwise we defer to self.args.prediction_loss_only
-            prediction_loss_only=None,
-            metric_key_prefix="adversarial-eval",
-        )
-
-        logits, labels, metrics, num_samples = output
-
-        # Extract the incorrect predictions
-        predictions = np.argmax(logits, axis=-1)
-
-        prediction_outcomes = predictions == labels
-        incorrect_indices = np.where(prediction_outcomes == False)[0].astype(int)
-
-        # Return the incorrectly predicted examples, along with their true labels
-        incorrect_predictions = {"adversarial_string": [], "true_label": []}
-        for incorrect_index in incorrect_indices:
-            incorrect_predictions["adversarial_string"].append(
-                dataset["text"][incorrect_index]
-            )
-            incorrect_predictions["true_label"].append(
-                dataset["label"][incorrect_index]
-            )
-
-        return incorrect_predictions
-=======
                 )
                 adversarial_trainer.adversarial_examples["true_label"].append(
                     text_true_label
-                )
->>>>>>> f2c133d3
+                )